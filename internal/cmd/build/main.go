--- conflicted
+++ resolved
@@ -144,15 +144,8 @@
 				HostPort:  "127.0.0.1:7233",
 				Namespace: "integration-test-namespace",
 			},
-<<<<<<< HEAD
-			CachedDownload: testsuite.CachedDownload{
-				Version: "v1.1.1",
-			},
 			LogLevel:   "warn",
 			DBFilename: "temporal.sqlite",
-=======
-			LogLevel: "warn",
->>>>>>> e5bc2980
 			ExtraArgs: []string{
 				"--dynamic-config-value", "frontend.enableExecuteMultiOperation=true",
 				"--dynamic-config-value", "frontend.enableUpdateWorkflowExecution=true",
